config = {
    "output_directory": ".",    # "." is Wombat's directory (you need to have writing permissions to save Wombat's output in certain directories.)
    "adapters_reference_file": "reference_files/adapters_and_sequences.fa",   # You can edit this file with any sequence you want to filter
    "reference_genome": {   # OPTIONAL (if you don't want to use it, just leave every parameter empty)
        "file": "reference_files/NCTC11168.fasta",    # Required if you want to reorder genome contigs against a reference genome and search SNPs
        "genus": "Campylobacter",   
        "species": "jejuni",    
        "strain": "NCTC11168",
        "proteins": "reference_files/NCTC11168_NCBI.gb", # Required if you want to reduce annotation mismatches using PROKKA compared to a reference genome and get detailed information of SNPS 
    },
<<<<<<< HEAD
    "proteins_reference_file": "reference_files/custom_VFDB.txt", # OPTIONAL (mandatory if "run_blast" is set to True)
    "run_trimmomatic": True, # Set to True or False,
    "min_contig_len": 500,
=======
    "run_trimmomatic": True, # Set to True or False if you want to run Trimmomatic or not to filter sequenced reads
>>>>>>> 0119955b
    "prinseq": {
        "min_len": 50, # Minimum read length. Default: 50
        "min_qual_mean": 30, # Minimum read quality. Default: 30
        "trim_qual_right": 25,  # Trim sequence by quality score from the 3'-end with this threshold score. Default: 25
        "trim_qual_window": 20,     # The sliding window size used to calculate quality score by type. To stop at the first base that fails the rule defined, use a window size of 1. Default: 20
<<<<<<< HEAD
        "trim_qual_type": "mean"   # Type of quality score calculation to use. Default: 20
        },  
=======
        "trim_qual_type": "mean",   # Type of quality score calculation to use. Default: 20
        "out_format": 3,    # Output format 1 (FASTA only), 2 (FASTA and QUAL), 3 (FASTQ), 4 (FASTQ and FASTA), 5 (FASTQ, FASTA and QUAL) (default: {3})
        "out_bad": "null"   # Data not passing anyfilter will be ignored
    },  
>>>>>>> 0119955b
    "spades": {
        "mode": "--isolate",    # Assembly modes: --isolate (highly recommended for high-coverage isolate and multi-cell Illumina data), --careful (reduce the number of mismatches and short indels, recommended only for assembly of small genomes) or --sc (required for MDA (single-cell) data). Default: --isolate
        "cov_cutoff": "auto",    # Read coverage cutoff value. Must be a positive float value, or 'auto', or 'off'. Default value is 'auto', when SPAdes automatically computes coverage threshold using conservative strategy
        "k": False     # k-mer sizes to be used. Set this to a number or comma-separated list of numbers (all values must be odd, less than 128 and listed in ascending order). Example: 55,77,121. If set to False, values are automatically selected using maximum read length. If mode --sc is set, the default values are 21, 33 and 55. Default: False 
    },
    "min_contig_len": 500,
    "quast": {
        "icarus": "--no-icarus",    # Do not build Icarusviewers
        "mode": "--silent"  # Do not print detailed information about each step in standard output. This option does not affect quast.log file
    },
    "annotator": "prokka",  # Set this to "prokka" or "dfast"
    "prokka": {
<<<<<<< HEAD
        "metagenome": True, # Set to True or False TODO 
        "rawproduct": True, # Set to True or False TODO 
        "reference_annotation": True    # Use reference genome annotation GenBank file to first annotate from. Default: True
=======
        "kingdom": "Bacteria",  # Annotation mode: Archaea|Bacteria|Mitochondria|Viruses (default 'Bacteria')
        "gcode": 11,  # Genetic code / Translation table (set if --kingdom is set) (default '11')
        "metagenome": True, # Improve gene predictions for highly fragmented genomes if set to True (not for reference genome). Otherwise, set to False. Default: True
        "rawproduct": True, # Do not clean up product annotation if set to True. Otherwise, set to False. Default: True
        "reference_annotation": True    # Use reference genome annotation GenBank file to first annotate from if set to True. Otherwise, set to False. Default: True
>>>>>>> 0119955b
    },
    "dfast": {
        "min_length": 1,    # Minimum sequence length (bp) to annotate. Default: 1
        "use_original_name": "true",    # Use original sequence names in a query FASTA file (true or false). Default: True
        "sort": "false",    # Sort sequences by length (true or false). Default: False
        "step": 1
    },
    "abricate": {
        "run_amr": True,  # Run antimicrobial resistance gene search using ABRicate. If you want to omit this step, set it to False. Default: False
        "virus_database": "vfdb",
        "antimicrobial_resistance_database": "card", # Select database from ABRicate to identify antimicrobial resistance genes: argannot, card, ecoh, ecoli_vf, megares, ncbi or resfinder. Remember, ABRicate uses blastn. Default: card
        "mincov": 90, # Minimum DNA % coverage for considering an antimicrobial resistance gene as present. Default: 90
        "minid": 90 # Minimum DNA % identity for considering an antimicrobial resistance gene as present. Default: 90      
    },
    "amrfinder": {
        "run": True,  # Run antimicrobial resistance gene search using AMRFinder (database: NDARO). If you want to omit this step, set it to False. Default: True
        "update_db": False,  # Updates the database before running AMRFinder (Internet connection is required) if set to True. Otherwise, set to False. Default: False
        "minid": 0.9,       # Minimum proportion identical translated AA residues for considering an antimicrobial resistance gene (0-1). Default: 0.9
        "mincov": 0.9       # Minimum coverage of reference protein sequence for for considering an antimicrobial resistance gene (0-1). Default: 0.9
    },
    "run_blast": True,     # Run tBLASTn to scan specific virulence genes from the custom_VFDB.txt. Remember that you can edit that database with your own sequences. If you want to omit this step, set it to False. Default: True
    "proteins_reference_file": "reference_files/custom_VFDB.txt", # OPTIONAL (mandatory if "run_blast" is set to True). You can edit this file with any sequence you want to scan
    "blast": {
        "dbtype": "nucl",   # TODO
        "evalue": 10e-4,    # Maximum evalue for a hit. Default: 10e-4
        "outfmt": "6 qseqid sseqid pident length mismatch gapopen qstart qend sstart send evalue bitscore sseq", # Output format
        "soft_masking": True    # Apply filtering locations as soft masks (i.e., only for finding initial matches) if set to True. Otherwise, set to False. Default: True
    },
    "presence_absence_matrix": {    # Parameteres for blast matrix construction
        "protein_cover": 90,    # Minimum % protein cover for considering a virulence gene as present. Default: 90
        "protein_identity": 90  # Minimum % protein identity for considering a virulence gene as present. Default: 90
    },
    "roary":{
        "split_paralogs": True, # Set this to True (do not split paralogs) or False (split paralogs). Default: True
        "min_identity": 95  # Minimum percentage identity for blastp (1-100). Default: 95
    }

}<|MERGE_RESOLUTION|>--- conflicted
+++ resolved
@@ -8,27 +8,16 @@
         "strain": "NCTC11168",
         "proteins": "reference_files/NCTC11168_NCBI.gb", # Required if you want to reduce annotation mismatches using PROKKA compared to a reference genome and get detailed information of SNPS 
     },
-<<<<<<< HEAD
-    "proteins_reference_file": "reference_files/custom_VFDB.txt", # OPTIONAL (mandatory if "run_blast" is set to True)
-    "run_trimmomatic": True, # Set to True or False,
-    "min_contig_len": 500,
-=======
     "run_trimmomatic": True, # Set to True or False if you want to run Trimmomatic or not to filter sequenced reads
->>>>>>> 0119955b
     "prinseq": {
         "min_len": 50, # Minimum read length. Default: 50
         "min_qual_mean": 30, # Minimum read quality. Default: 30
         "trim_qual_right": 25,  # Trim sequence by quality score from the 3'-end with this threshold score. Default: 25
         "trim_qual_window": 20,     # The sliding window size used to calculate quality score by type. To stop at the first base that fails the rule defined, use a window size of 1. Default: 20
-<<<<<<< HEAD
-        "trim_qual_type": "mean"   # Type of quality score calculation to use. Default: 20
-        },  
-=======
         "trim_qual_type": "mean",   # Type of quality score calculation to use. Default: 20
         "out_format": 3,    # Output format 1 (FASTA only), 2 (FASTA and QUAL), 3 (FASTQ), 4 (FASTQ and FASTA), 5 (FASTQ, FASTA and QUAL) (default: {3})
         "out_bad": "null"   # Data not passing anyfilter will be ignored
     },  
->>>>>>> 0119955b
     "spades": {
         "mode": "--isolate",    # Assembly modes: --isolate (highly recommended for high-coverage isolate and multi-cell Illumina data), --careful (reduce the number of mismatches and short indels, recommended only for assembly of small genomes) or --sc (required for MDA (single-cell) data). Default: --isolate
         "cov_cutoff": "auto",    # Read coverage cutoff value. Must be a positive float value, or 'auto', or 'off'. Default value is 'auto', when SPAdes automatically computes coverage threshold using conservative strategy
@@ -41,17 +30,11 @@
     },
     "annotator": "prokka",  # Set this to "prokka" or "dfast"
     "prokka": {
-<<<<<<< HEAD
-        "metagenome": True, # Set to True or False TODO 
-        "rawproduct": True, # Set to True or False TODO 
-        "reference_annotation": True    # Use reference genome annotation GenBank file to first annotate from. Default: True
-=======
         "kingdom": "Bacteria",  # Annotation mode: Archaea|Bacteria|Mitochondria|Viruses (default 'Bacteria')
         "gcode": 11,  # Genetic code / Translation table (set if --kingdom is set) (default '11')
         "metagenome": True, # Improve gene predictions for highly fragmented genomes if set to True (not for reference genome). Otherwise, set to False. Default: True
         "rawproduct": True, # Do not clean up product annotation if set to True. Otherwise, set to False. Default: True
         "reference_annotation": True    # Use reference genome annotation GenBank file to first annotate from if set to True. Otherwise, set to False. Default: True
->>>>>>> 0119955b
     },
     "dfast": {
         "min_length": 1,    # Minimum sequence length (bp) to annotate. Default: 1
