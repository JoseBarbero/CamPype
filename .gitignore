# Byte-compiled / optimized / DLL files
__pycache__/
*.py[cod]
*$py.class

# C extensions
*.so

# Distribution / packaging
.Python
build/
develop-eggs/
dist/
downloads/
eggs/
.eggs/
lib/
lib64/
parts/
sdist/
var/
wheels/
*.egg-info/
.installed.cfg
*.egg
MANIFEST

# PyInstaller
#  Usually these files are written by a python script from a template
#  before PyInstaller builds the exe, so as to inject date/other infos into it.
*.manifest
*.spec

# Installer logs
pip-log.txt
pip-delete-this-directory.txt

# Unit test / coverage reports
htmlcov/
.tox/
.coverage
.coverage.*
.cache
nosetests.xml
coverage.xml
*.cover
.hypothesis/
.pytest_cache/

# Translations
*.mo
*.pot

# Django stuff:
*.log
local_settings.py
db.sqlite3

# Flask stuff:
instance/
.webassets-cache

# Scrapy stuff:
.scrapy

# Sphinx documentation
docs/_build/

# PyBuilder
target/

# Jupyter Notebook
.ipynb_checkpoints

# pyenv
.python-version

# celery beat schedule file
celerybeat-schedule

# SageMath parsed files
*.sage.py

# Environments
.env
.venv
env/
venv/
ENV/
env.bak/
venv.bak/

# Spyder project settings
.spyderproject
.spyproject

# Rope project settings
.ropeproject

# mkdocs documentation
/site

# mypy
.mypy_cache/

# aux files
input_files.csv
Wombat_OUTPUT*

# VSCode configuration
.vscode

# Auto-generated json config file
wombat_config.json

# Dev utils
Util*
Test*
TEST*
test*
<<<<<<< HEAD
.Rproj.user
=======

# R 
*.Rproj 
>>>>>>> 84f4a4ab
<|MERGE_RESOLUTION|>--- conflicted
+++ resolved
@@ -118,10 +118,7 @@
 Test*
 TEST*
 test*
-<<<<<<< HEAD
-.Rproj.user
-=======
 
 # R 
-*.Rproj 
->>>>>>> 84f4a4ab
+*.Rproj
+.Rproj.user